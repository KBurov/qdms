--- conflicted
+++ resolved
@@ -17,33 +17,19 @@
     [TestFixture]
     public class RealTimeDataBrokerTest
     {
-        private RealTimeDataBroker _rtBrokerMock;
+        private RealTimeDataBroker _broker;
         private Mock<IRealTimeDataSource> _ds;
-        private Mock<IContinuousFuturesBroker> _cfBrokerMock;
         private QDMSClient.QDMSClient _client;
 
         [SetUp]
         public void SetUp()
         {
-<<<<<<< HEAD
-            _ds = new Mock<IRealTimeDataSource>();
-            _ds.SetupGet(x => x.Name).Returns("MockSource");
-            _ds.SetupGet(x => x.Connected).Returns(false);
-
-            _cfBrokerMock = new Mock<IContinuousFuturesBroker>();
-
-            _rtBrokerMock = new RealTimeDataBroker(5555, 5556, new List<IRealTimeDataSource> { _ds.Object }, _cfBrokerMock.Object);
-            _rtBrokerMock.StartServer();
-
-            _ds.SetupGet(x => x.Connected).Returns(true);
-=======
             //_ds = new Mock<IRealTimeDataSource>();
             //_ds.SetupGet(x => x.Name).Returns("MockSource");
             //_ds.SetupGet(x => x.Connected).Returns(true);
 
             //_broker = new RealTimeDataBroker(5555, 5556, new List<IRealTimeDataSource> { _ds.Object });
             //_broker.StartServer();
->>>>>>> 35ff4a23
 
             //_client = new QDMSClient.QDMSClient("testingclient", "127.0.0.1", 5556, 5555, 5554, 5553);
             //_client.Connect();
@@ -55,13 +41,8 @@
             //_client.Disconnect();
             //_client.Dispose();
 
-<<<<<<< HEAD
-            _rtBrokerMock.StopServer();
-            _rtBrokerMock.Dispose();
-=======
             //_broker.StopServer();
             //_broker.Dispose();
->>>>>>> 35ff4a23
         }
 
         [Test]
@@ -93,53 +74,11 @@
         }
 
         [Test]
-        public void SendsFrontContractRequestToCFBrokerWhenRealTimeContinuousFuturesDataIsRequested()
-        {
-            var inst = new Instrument
-            {
-                ID = 1,
-                Symbol = "VIXCONT",
-                UnderlyingSymbol = "VIX",
-                IsContinuousFuture = true,
-                ContinuousFuture = new ContinuousFuture()
-                {
-                    UnderlyingSymbol = new UnderlyingSymbol()
-                    {
-                        ID = 1,
-                        Symbol = "VIX",
-                        Rule = new ExpirationRule()
-                    },
-                    ID = 1,
-                    Month = 1,
-                    UnderlyingSymbolID = 1
-                },
-                Datasource = new Datasource { ID = 999, Name = "MockSource" }
-            };
-
-            _cfBrokerMock
-                .Setup(x => x.RequestFrontContract(It.IsAny<Instrument>(), It.IsAny<DateTime>()))
-                .Returns(0);
-
-            var req = new RealTimeDataRequest(inst, BarSize.FiveSeconds);
-
-            _client.RequestRealTimeData(req);
-
-            Thread.Sleep(500);
-
-            _cfBrokerMock.Verify(x => x.RequestFrontContract(
-                It.Is<Instrument>(i =>
-                    i.IsContinuousFuture == true &&
-                    i.ID.HasValue && 
-                    i.ID == 1 &&
-                    i.Symbol == "VIXCONT"
-                    ),
-                It.IsAny<DateTime>()
-                ), Times.Once);
-        }
-
-        [Test]
         public void RequestsCorrectFuturesContractForContinuousFutures()
         {
+            
+
+
             Assert.IsTrue(false);
 
         }
